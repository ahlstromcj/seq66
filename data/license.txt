--- conflicted
+++ resolved
@@ -1,83 +1,77 @@
-<<<<<<< HEAD
-Seq66 Licensing 0.91.0
-Chris Ahlstrom
-2015-09-10 to 2020-08-17
-=======
-Seq66 Licensing 0.90.6
-Chris Ahlstrom
-2015-09-10 to 2020-09-26
->>>>>>> 2a73c115
-
-Applications:
-
-   The Seq66 application license is either the GNU GPLv2 or the GNU GPLv3.
-   Generally, projects that originate with me use the latter license, while
-   projects I have extended may specify the former license.
-
-   Copyright (C) 2015-2020 by Chris Ahlstrom
-
-   This program is free software; you can redistribute it and/or modify
-   it under the terms of the GNU General Public License as published by
-   the Free Software Foundation; either version 3 of the License, or (at
-   your option) any later version.
-
-   This program is distributed in the hope that it will be useful, but
-   WITHOUT ANY WARRANTY; without even the implied warranty of
-   MERCHANTABILITY or FITNESS FOR A PARTICULAR PURPOSE.  See the GNU
-   General Public License for more details.
-
-   You should have received a copy of the GNU General Public License along
-   with this program; if not, write to the
-  
-       Free Software Foundation, Inc.
-       51 Franklin Street, Fifth Floor
-       Boston, MA 02110-1301, USA.
-
-   The text of the GNU GPL version 3 license can also be found here:
-
-        https://www.gnu.org/licenses/gpl.txt
-
-Libraries:
-
-   The Seq66 library license is the GNU LGPLv3. For each library (libseq66,
-   libsessions, seq_portmidi, seq_qt5, and seq_rtmidi):
-
-   This library is free software; you can redistribute it and/or modify
-   it under the terms of the GNU Lesser General Public License as published
-   by the Free Software Foundation; either version 3 of the License, or (at
-   your option) any later version.
-
-   This library is distributed in the hope that it will be useful, but
-   WITHOUT ANY WARRANTY; without even the implied warranty of
-   MERCHANTABILITY or FITNESS FOR A PARTICULAR PURPOSE.  See the GNU
-   General Lesser Public License for more details.
-
-   You should have received a copy of the GNU Lesser General Public License
-   along with this library; if not, write to the address noted above.
-  
-   The text of the GNU LGPL version 3 license can also be found here:
-
-      https://www.gnu.org/licenses/lgpl.txt
-
-Documentation:
-
-   The Seq66 documentation license is the GNU FDLv1.3.
-
-   This documentation is free documentation; you can redistribute it and/or
-   modify it under the terms of the GNU Free Documentation License as
-   published by the Free Software Foundation; either version 1.3 of the
-   License, or (at your option) any later version.
-
-   This documentation is distributed in the hope that it will be useful, but
-   WITHOUT ANY WARRANTY; without even the implied warranty of
-   MERCHANTABILITY or FITNESS FOR A PARTICULAR PURPOSE.  See the GNU Free
-   Documentation License for more details.
-
-   You should have received a copy of the GNU Free Documentation License
-   along with this documentation; if not, write to the address noted above.
-  
-   The text of the GNU FDL version 1.3 license can also be found here:
-
-      https://www.gnu.org/licenses/fdl.txt
-
-# vim: ts=3 sw=3 wm=3 et ft=sh fileformat=dos
+Seq66 Licensing 0.91.0
+Chris Ahlstrom
+2015-09-10 to 2020-09-26
+
+Applications:
+
+   The Seq66 application license is either the GNU GPLv2 or the GNU GPLv3.
+   Generally, projects that originate with me use the latter license, while
+   projects I have extended may specify the former license.
+
+   Copyright (C) 2015-2020 by Chris Ahlstrom
+
+   This program is free software; you can redistribute it and/or modify
+   it under the terms of the GNU General Public License as published by
+   the Free Software Foundation; either version 3 of the License, or (at
+   your option) any later version.
+
+   This program is distributed in the hope that it will be useful, but
+   WITHOUT ANY WARRANTY; without even the implied warranty of
+   MERCHANTABILITY or FITNESS FOR A PARTICULAR PURPOSE.  See the GNU
+   General Public License for more details.
+
+   You should have received a copy of the GNU General Public License along
+   with this program; if not, write to the
+  
+       Free Software Foundation, Inc.
+       51 Franklin Street, Fifth Floor
+       Boston, MA 02110-1301, USA.
+
+   The text of the GNU GPL version 3 license can also be found here:
+
+        https://www.gnu.org/licenses/gpl.txt
+
+Libraries:
+
+   The Seq66 library license is the GNU LGPLv3. For each library (libseq66,
+   libsessions, seq_portmidi, seq_qt5, and seq_rtmidi):
+
+   This library is free software; you can redistribute it and/or modify
+   it under the terms of the GNU Lesser General Public License as published
+   by the Free Software Foundation; either version 3 of the License, or (at
+   your option) any later version.
+
+   This library is distributed in the hope that it will be useful, but
+   WITHOUT ANY WARRANTY; without even the implied warranty of
+   MERCHANTABILITY or FITNESS FOR A PARTICULAR PURPOSE.  See the GNU
+   General Lesser Public License for more details.
+
+   You should have received a copy of the GNU Lesser General Public License
+   along with this library; if not, write to the address noted above.
+  
+   The text of the GNU LGPL version 3 license can also be found here:
+
+      https://www.gnu.org/licenses/lgpl.txt
+
+Documentation:
+
+   The Seq66 documentation license is the GNU FDLv1.3.
+
+   This documentation is free documentation; you can redistribute it and/or
+   modify it under the terms of the GNU Free Documentation License as
+   published by the Free Software Foundation; either version 1.3 of the
+   License, or (at your option) any later version.
+
+   This documentation is distributed in the hope that it will be useful, but
+   WITHOUT ANY WARRANTY; without even the implied warranty of
+   MERCHANTABILITY or FITNESS FOR A PARTICULAR PURPOSE.  See the GNU Free
+   Documentation License for more details.
+
+   You should have received a copy of the GNU Free Documentation License
+   along with this documentation; if not, write to the address noted above.
+  
+   The text of the GNU FDL version 1.3 license can also be found here:
+
+      https://www.gnu.org/licenses/fdl.txt
+
+# vim: ts=3 sw=3 wm=3 et ft=sh fileformat=dos