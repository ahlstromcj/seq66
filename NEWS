<<<<<<< HEAD
NEWS for Seq66 0.99.18
Chris Ahlstrom
2015-07-10 to 2025-02-03

# Change Log

## [0.99.18] - 2025-02-03

More developer-discovered issues :-(

### Added

-   Added the dark-theme and dark-ui options to the user file for
    handling GUI elements that are otherwise difficult to see.
-   Added an option to dump the current palette while automatically
    inverting to create the --invert palette. It's activated by the
    SEQ66\_PROVIDE\_AUTO\_COLOR\_INVERSION macro.
-   Added a Help / View Log function to bring up the latest log
    text (if a log file is enabled).

### Changed

-   contrib/scripts/jackctl.
    -   Beefed up the jackctl script to facilitate testing.
    -   Added the "-u" option to a2jmidid in the jackctl script, to
        avoid undesirable changes to port names.
    -   Added support for raysession and agordejo.
-   Refactored the copy-configuration and delete-configuration
    functions to make them more robust and less dependent on
    file-extension.  Depends on the SEQ66\_KEEP\_RC\_FILE\_LIST
    macro.
-   Updated the show\_folder\_dialog() function to show hidden
    directories.
-   Disabled the various "Remap"/"Restart" buttons when running
    under an implementation of NSM.

### Fixed

-   Issue #135.
    -   Added an inverse pattern-length icon for dark themes.
    -   Fixed the vertical lines in the time panel so as not to
        obscure the measure numbers.
    -   Updated the pattern-editor piano roll drawing to avoid
        invisible vertical lines. See the dark-theme and dark-ui
        options too.
-   Fixed a seqfault when pressing an empty button on a set other
    than the first set. Also fixed in tag 0.99.17.1.
-   Fixed the JACK-to-ALSA fallback process, broken if the computer
    is running the jackdbus daemon. Also tested were differences in
    a2jmidid between two dev computers.
-   Fixed an error in the --home command-line option that left
    "home" as "~/.config/seq66".
-   Refactored and fixed the Import Project Configuration menu.
-   Refactored and fixed the Export Project Configuration menu.
    It now can locate and copy any PNG files (used in some of the
    Seq66 style-sheets). Currently the copying of PNGs is
    Linux-only [It uses the glob() function].
-   Fixed the route66 bitmap.

### Removed

-   The pattern-fix effect check-box for the "Truncate" effect,
    which cannot occur anymore.
=======
NEWS for Seq66 0.99.17.1
Chris Ahlstrom
2015-07-10 to 2025-01-12

# Change Log

## [0.99.17.1] - 2025-01-12

### Fixed

-   Fixed a segfault when clicking an empty pattern on sets 1 and above.
>>>>>>> 781289de

## [0.99.17] - 2025-01-10

This release provides a rather large number of fixes, including bugs
found while investigating user reports. Included are updated palettes
and Qt style-sheets, and a beefed up pattern-fix dialog.

### Added

-   Added a "thick grid lines" checkbox to Edit / Preference / Display
-   Added usage of "Extra" color for line drawing.
-   Added "Align Right" to the Pattern Fix dialog.

### Changed

-   Revamped and extended the functionality of the Pattern-Fix dialog.
    As part of this, the alteration API of the event-list has been
    updated.
-   Refactored vertical grid-line calculations; code moved into the zoomer.
    For odd time-signatures (i.e. with a beat-width not a power of 2, which
    is not allowed in MIDI but is stored in a SeqSpec event in Seq66) we
    draw fewer lines in between bars to make a cleaner display. But do
    not expect them to be "nice". See the 4/7 pattern in the timesigs.midi
    file.
    -   Pattern editor. Better support for thick vs. thin grid lines.
        -   qseqroll.
        -   qseqtime.
        -   qstriggereditor.
    -   Song editor. Better support for thick vs. thin grid lines.
        -   qperftime.
        -   qperfroll.
    -   qeditbase. Macroed out unused zoom functions. Moved most to the
        zoomer class.

### Fixed

-   Fixed segfault when clicking the Restart button with external live
    frame(s) or external song editor open.
-   Issue #128 follow-on.
    -   Fixed the removal of trailing notes after truncating a pattern to a
        smaller number of measures.
    -   Upgraded one-shot recording to work during playback. Still minor
        issues; see the user manual.
-   Issue #133 and issues found while working this.
    -   Pattern editor.
        -   Changed the slot connection for editable combo-boxes to connect
            the lineEdit() accessor.
            -   Measures (pattern length) combo-box. Also made cancelling
                the change work correctly.
            -   Beats-per-bar combo-box.
            -   Beat-width combo-box.
        -   Fixed a seqfault when opening tune with a pattern-editor already
            up for the current tune. The side-effect is that armed status
            will not synch between the main window and the editor.
        -   Fixed raising the modify flag when a second pattern (with a
            different time signature) was opened in the editor.
        -   Fixed a potential segfault when opening a recent file with
            a pattern currently open for editing.  Had to add polling to check
            for changes in arm status. 
        -   Refactored the event/buss dropdowns to be modified only when
            the user changes setting or tries to bring up the dropdowns
            (lazy dropdowns).
    -   Song editor. Time zoom now affects horizontal scroll-bar length.
-   Issue #134. Added dates to the release-name line from 0.99.14 on;
    were left off by an oversight.
-   Pattern-fix editor. Somewhat revamped, many fixes made, and more testing
    done.
-   Non-standard time signature handling errors. Note that we cannot
    support non-power-of-2 beat-widths well in the piano-rolls.
-   Main window. Fixed updating the PPQN when a file of different PPQN
    is loaded.
-   Cleaned up and upgraded the linking of recorded notes.
-   Made ghost notes in selection box official. Also made it apply
    to select-all and other selection operations.
-   Fixing and normalizing the functionality of the Pattern-Fix dialog.
-   Fixed timestamp setting in opening the event editor for empty pattern.
-   Some minor tweaking (field size, font) of various dialogs.

### Removed

-   Nothing. Maybe a few unnecessary macros.

## [0.99.16] - 2024-12-03

This release provides fixes to user issues and a ton of related
fixes found while investigating the user issues. Some minor new
features added.

### Changed

- Documentation. Refined discussion about the about the Import/Export
  functionality, and some of the minor additional features. Some new
  screenshots still needed.
- Build configuration. Added CONFIG\_DIR\_NAME and cleaned up
  configure.ac. Updated the Makefile sources.
- Merged a fix from a pull request (issue #130) to correct
  the \*.desktop files.
- Pattern editor.
    - Renamed [new-pattern-editor] to [pattern-editor] in the 'usr'
      file. Also added the "Apply to new only" option to Edit /
      Preferences / Display.
    - The Quantized Record button in the pattern editor now goes through
      this sequence when clicked: None, Tighten, Quantize, Notemap,
      None.... Also prettied-up the icons.
    - Enhancements to pattern-editor note copy/paste:
      - The paste-selection box now shows the selected notes,
        ghosted, for easier placement.
      - A right-click cancels a paste action in the pattern editor.
    - Undid a change from awhile back that broke the recording of
      fast-keyed notes on the same MIDI key. Still need to fix the
      occasional zero-length note.
    - Added provisional code to speed up recording. Grep for the macro
      SEQ66\_LINK\_NEWEST\_NOTE\_ON\_RECORD. Has potential issues, so
      it is undefined.
- Color palette. Added access functions for "scale" (new) and "extra"
  colors in the palette, to improve the coloring (e.g. of the bars
  denoting notes in the scale of the pattern editor) in certain Qt
  style-sheet usages.
- Event editor. Enhanced writing pattern-dump files from the event
  editor.

### Fixed

- Issue #128.
  - Expanded recording.
    - Is now working. The expansion is continual, not waiting for a
      MIDI key to be struck. Also see the changes to the record
      buttons in the pattern editor.
-   Click-drag drawing of notes with "expand" set now works.
- Issue #130. Merged a pull request for issue #130 to fix the
  \*.desktop files.
- Issue #131. NSM interaction errors introduced in version 0.99.11,
  plus other related issues:
  - The NSM would show two clients: "qseq66" and "seq66" when adding
    only the "qseq66" client.
  - Saving via a remote NSM Save command or by the File / Save menu
    would not clear the modified flag.
  - Closing the session would not remove any external editor windows.
- Automation. Some automation actions need to work whether the action
  is "on" or "toggle". Fixed these 'ctrl' actions:
  - Save session (under NSM) or the MIDI file.
  - Record style select.
  - Quit.
- Pattern editor.
  - Fixed the display of tunes with various PPQNs such as 120 and 240.
  - Fixed zero-length notes caused by quantized recording.
  - Fixed the pattern editor so it reflects buss and channel settings
    made from the grid slot popup menu.
- Main window.
  - Fixed the following scenario: Load a song; do File / New; make a
    pattern; then File / Save. It overwrites the previous song. The
    fix now brings up a prompt for the name of the new file.
  - The main window now reflects the current record-loop style and
    new-pattern option as read from the 'usr' file.

### Added

- Main window.
  - Added "Clear events" to the grid slot popup menu. It keeps the
    pattern in the slot, but removes all of its MIDI events.
  - Added 120 PPQN to the list of supported PPQNs.
- Build configuration. Added a "config directory" macro to
  configure.ac and seq-feature functions to access it. Differentiates
  between client and directory name.
- Added monogreen.palette, monogreen.qss, and a down.png icon. Copy
  all to ~/.config/seq66 and modify the image url in the qss file
  to match your setting. Will work on a qrc file for a future release.
- 'usr' configuration file. Currently must edit the file to change
  these values.
  - progress-bar-thickness. Changes the width of the progress bars
    if progress-bar-thick = true. It mainly affects the song editor.
  - gridlines-thick. Paints the normal song editor grid. If false,
    then more lines are thinner or dotted; useful if the foreground
    color is bright. It mainly affects the song editor.

## [0.99.15] - 2024-10-28

### Added

- Added edit fields and buttons for selecting a non-default browser
  or PDF viewer to the Preference's Session tab.

### Fixed

- Some font handling in the various tabs and windows.
- Cleaned up the configuration dialogs.
- The file-selection dialog(s) when no file-extension is used.
- An error in getting the name of the mutes file in the Preference's
  Session tab.

### Changed

- Updating configure.ac to disable, and not allow enabling, of JACK,
  NSM, and liblo (OSC) if libraries not installed.
- Progress made getting a build to work in MSYS2. Not yet ready.
- Built on Windows 11 with a update to Qt 5.15.2 and mingw 8.10.

## [0.99.14] - 2024-08-14

### Added

- Added the use of the Esc key to close the external song editor window
  if not playing and not in adding mode. Similar to the fix made to
  the pattern editor for issue #117.
- Added the elliptical progress-box option to Preferences / Display.
- In the pattern editor, a tiny unlabelled button toggles the
  showing of note information when the mouse hovers over a note.
- Added a note-tooltip option. Click the unlabelled button at the left of the
  horizontal scroll-bar. Then hovering over a note shows some note information.

### Fixed

- In the zoomer class, rearranged members to avoid a warning (error)
  from g++ v. 14.2.1 about zoom being uninitialized in the constructor.
- Issue #128 "Recording type for loop button not working". Fixes the
  Issue in both directions.
- Issue #129 "Quantized Record Button problem" fixed by allowing
  the existing sequence recording status to be modified with an alteration.
- Tightened up the handling of selecting a pattern's input buss.

### Changed

- Standardized on "Overdub" for the pattern-window merge functionality.
  See issue #128.
- Updated the PDF documentation based on issue fixes and other fixes.
- Replaced the --session-tag option with --session.
- Changed the sort order of MIDI events so that Note Offs get priority over
  Note Ons with the same time-stamp. Prevents playback errors in
  the tune judyblue.mid. Enabled via macro SEQ66\_PRIORITIZE\_NOTE\_OFF.

## [0.99.13] - 2024-08-05

    This release is minor, a couple of lesser feature and some fixes.
    No release files are provided, no Windows installer. We've been
    working on another project, and it is time to move forward here.

### Added

- Added 'progress-box-elliptical' to the 'usr' file.
  It is a 'usr' option to show an elliptical progress box.
- New license files adhering to GitHub conventions.

### Fixed

- Fixed the writing and byte-counting of the end-of track event.
  This adds 1 byte to the size of a Se66 MIDI file.
- Fixed the counting of the size of empty note strings. Empty notes
  alway have a two-byte (short) note length of 0.
- A segfault would occur when opening a pattern from a second song
  while the pattern editor from the first song was open.

### Changed

- Changed the Tempo Track setting fields slightly in Edit / Preferences
  for clarity.
- Added more robust handling of the Seq66 SeqSpec track. This is the final
  track in an Seq66 MIDI file, and is not counted. But some applications
  might count it as a track when saving the MIDI file.
- In sequence::play() we now put SysEx events on the output bus.

### Removed

- Removed LICENSE and the licensing text files it refers to.

## [0.99.12] - 2024-01-13

### Added

- Clang compiler support.
- Provisional build process for FreeBSD.
- Added an autogen.sh script to reconfigure without using bash.
- Added 'rc' option to skip, recover, or abort from bad running
  status in MIDI files (trilogy.mid).

### Fixed

- Errors and warnings revealed by Clang.
- The reading, processing, writing, and display of SysEx and Meta
  events. Now handle unterminated SysEx messages (Dixie04.mid).
- Issue with building the command-line "portmidi" version.
- A one-character buffer overflow in portmidi.c.
- Bugs in --option log=file.
- Q button not working to set keep-queue status.
- Queued-solo functionality improved.

### Changed

- Upgraded the Event editor Dump output.

### Removed

- Disabled the grid-solo option as redundant. Will repurpose later.

## [0.99.11] - 2023-12-04

### Added

- Added 8 more ui-palette entries, total of 32. Probably enough.
- Added display of a pattern input bus (if present) in the grid
  slot. It is shown just before the pattern length at top right.
- Added mute-group label ("MG") to main window.
- Added a pre-made MIDI file to use with record-by-channel.
- Added a record-by-buss feature.
- Added a way to toggle recording of more than pattern at once.
- Can now paste a pattern into a new or another loaded MIDI file.
- Added optional paramater to the --priority option.
- Added showing program changes in slot button.
- Added showing text events in the data pane and all text events
  in the main Session tab. Fixed its Save Info button.
- Implemented the "menu-mode" automation. It duplicates the function
  of the hide/show button, to toggle between hiding some of the main
  window controls and the main menu, and showing them.

### Fixed
  
- Issue #123 "Would it be possible to have NEWS structured like a
  changelog"
- Fixed errors setting style-sheet, palette, and mutes in
  Preferences / Session.  Enhanced this tab to indicate when
  exit (as opposed to internal restart) is needed.
- Fixing various playlist errors:
  - PPQN setting issue causing slow/fast playback. Cannot
    display 120 PPQN well, fix too intrusive. Converted
    contrib/midi/Carpet_of_the_Sun_karaoke_meta_text.mid
    from 120 to 192 PPQN.
  - Segfaults due to not stopping playback before loading
    the next song or basing calculations on missing values.
- Fixing the massive botch of the Set Master tab.
- More fixes in Mutes tab, including raising the modify flag.
- Fixed app exiting unceremoniously if "quiet" is set.
- Fixed minor issue in Song zoom with 1920 PPQN.
- Fixed odd bug breaking MIDI-control-out (display).
- Prevent long redundant start-up error messages.
- Fixed solo feature. Should unsolo before starting another
  solo.
- Fixed queue and keep-queue.
- Fixed not saving record-by-channel. Fixed record-by-channel.
- Prevent long redundant start-up error messages.
- Fixed solo feature. Should unsolo before starting another
  solo.
- Fixed queue and keep-queue.
- Fixed not saving record-by-channel. Fixed record-by-channel.
- Fixed not modifying the song when pattern measures is changed.
- Fixed breakage of stopping song play at the end of song.
- Fixed bug in event-editor initialization.
- Fixed not applying note-length setting to step-edit.

### Changed

- Moved style-sheet options from 'usr' to the 'rc' file. Upgrade
  is automatic.
- Improved copy/paste for screen-sets in the same way.
- When loading a MIDI file, the file dialog defaults to the
  last-used directory. Fixes made to this feature.
- Focus is now set immediately to the seqroll and perfroll.
- Replaced some verbose() checks with investigate() checks to cut
  down on console output. In the CLI, --verbose now shows
  playlist actions on the console and prevents daemonization and
  logging to a file.
- Replaced the --inspect option with --session-tag to allow easy
  changing to another setup specified in sessions.rc. Also added
  the SEQ66_SESSION_TAG environment variable.

### Removed

- No removals.

## [0.99.10] - 2023-10-25

### Added

- Added drag-and-drop of one MIDI file onto the Live grid.
- Added the export of most project configuration files to another
  directory.
- Multiple tempo events can be drawn in a line in the data pane.
  They can be dragged up and down in the data pane.
- If configured for double-click, can now open or create a pattern
  by double-clicking in the song editor(s).
- Added a new "grid mode" to allow toggling mutes by clicking
  in the Live Grid.  The default group-selection keystroke is "\_".
- Added feature to scroll automatically in time and note value
  to show the first notes in a pattern.
- Added more UI palette items for more non-Qt color control.
  Modified the inverse color palette slightly. Added checkmark
  for the active pattern color in its popup menu.

### Fixed

- Issue #117 Option to close pattern windows with esc key. Must
  be enabled via a 'usr' option first.
- Issue #118 Make virtual ports ports enabled by default.
- Issue #119 "Quantized Record Active does not work" fixed.
  Note-mapping also fixed with this issue.
- Fixed an egregious error in drawing notes in drum mode.
- Fixed error in moving notes at PPQN != 192.
- Restored missing table header in Mutes tab.

### Changed

- Improved modification detection in the data pane.
- Many improvements and fixes to the Mutes tab.
- Made 'rc' file-name handling more robust.
- Tweaked the main time display to work better with high PPQN.
- The live-grid record-mode and alteration statuses are now applied
  when the pattern editor is opened. The "Record toggle" popup
  menu entry and MIDI control also support this functionality.
- Tightened the file-name/activity handling in Session preferences.

### Removed

## [0.99.9] - 2023-09-24

- Added an "Input Bus Routing" feature, where each pattern can be
  set to receive events from a given input buss. Selectable from
  the grid-slot popup menu.
- Fixed nasty segfault opening new file while Editor tab open.
- Fixed bug: port-mapping Remap and Restart did not work due to
  timing.
- Fixed bug in detecting Note-related messages.
- Fixed error in "quiet" startup that would cause immediate exit.
- Related to issue #115: Added ability to select a line in the data
  pane and grab a handle to change its value.
- Refactored and extended zoom support, added it to event and data
  panes.
- Adding more seqroll keystokes (and HTML help). Enabled Esc to
  exit paint mode if not playing.
- Added live-note mapping (needs testing!), refactoring set-record
  code.
- Implemented automation for BBT/HMS toggling, FF/Rewind, Undo/Redo,
  Play-set Copy/Paste, and Record Toggle.
- Added a build-time option to add a show/hide button in the
  main window to allow making the window to take up much less space.
- Added HTML help files to data/share/doc/info, other documentation
  upgrades.

## [0.99.8] - 2023-08-27

- Issue #112: A new pattern now displays in the MIDI controller.
- Issue #114: Adding display of shortcut keys to tool tips.
- Added a Pattern tab to Edit / Preferences for new-pattern settings
  and jitter/randomization.
- Added automation for the main window Loop L/R button.
- Fixed seqroll drawing errors introduced in adding time-sig support.
- Fixed incomplete data-pane refresh in scrolling with arrow-keys.
- Fixed not setting up SIGINT, which prevented a proper shutdown.
- Fixed a couple corrupted data/midi/FM/*.mid files.
- Changing playlist setting enables Session Restart button.
- Removed coloring of record-style and -mode buttons. Added coloring
  of event-editor "Store" button to denote saving is needed.
- Refactoring quantization alterations for future upgrades. Added
  an option to jitter the notes in the seqroll.
- Enforced that configuration files are stored in the "home"
  directory.
- The usual raft of humiliating bug-fixes. A small sample: Updating
  the event list when recording stops; fixing record button in pattern
  editor; fixing note-selection refresh; and about a dozen more.

## [0.99.7] - 2023-07-19

- Issue #110 follow-ons:
  Cannot save tempo (BPM) in Windows when
  changed from main window. Caused by mixing a long and size_t,
  which messed up in the Windows build.
- Issue #111 follow-ons:
  - Fixed initial time-signature drawing in data pane.
  - Fixed errors in inserting a time-signature. Added a pulse
    calculator that iterates through time-signatures.
- Fixed an important port-translation bug in output port-mapping.
- Recent Files is disabled if there are none.
- Revamped the Playlist tab, as it was confusing and very buggy.
- Added Windows key-mapping to fix processing "native virtual" keys,
  such as the arrow keys. Also fixes issue #102.
- Added auto-play and auto-advance to play-lists.
- Fixed bug in rcsettings::make_config_filespec().

## [0.99.6] - 2023-07-01

- Issue #3 follow-ons:
  - Added a qscrollslave to allow QScrollArea to allow the pattern
    editor panes to remain in sync with the seqroll when using the
    hjkl, arrow, and page keys.
- Issue #110 follow-ons:
  - Addition of Start menu entries for Windows.
  - Fixed access to the tutorial and manual. Refactored access
    to manual and tutorial for robustness.
  - Added data/readme files and doc/tutorial files accidentally
    left out of NSIS installer.
  - Fixed the saving of modified tempo changes.
  - Fixed event::is_desired(), which affected changing note
    velocities in the pattern editor's data pane.  Improved
    velocity-change undo.
  - Fixed an error preventing changing the "background" pattern.
  - Fixed issues with port-mapping and the Windows MIDI Mapper.
  - Issue: Building 32-bit (Windows XP) version on 64-bit Windows.
    On 64-bit Windows, this seems to require building a 32-bit
    version of the Qt toolset. Ugh.
- Issue #111: Adding support, as much as possible, for editing,
  storing, and displaying time signature in the pattern and event
  editors.
  - The first time-signature in a pattern becomes the main
    time signature of the pattern. (Also stored as a c_timesig
    SeqSpec).
  - The data pane shows a time-signature as a simple fraction.
  - Changing the time signature if at time 0 is automatic.
  - Time signatures at later times can be logged by setting the
    current time with a click in the top half of the time line,
    changing the beats and beat width, then clicking a time-sig log
    button.
  - Time-signatures with a beat width that are not a power of 2
    do not add an event, but are saved as the c_timesig SeqSpec
    value.
  - Provisional feature: we properly draw the piano roll, time line,
    event pane vertical lines as time-signature changes.
    Currently compiled in via a macro (see INSTALL).
  - Fixed event filtering in the event (qstriggereditor) pane.
  - Fixed time-signature editing in the event editor, and the
    B:B:T to pulses calculation.
- Enhanced port-mapping to prompt the user about issues and
  allow for an immediate remap-and-restart. A ton of fixes!
- Added 'o' keystroke to seqroll to toggle recording ('r' already
  used to randomize notes).
- Added a "quiet" option to not show startup message prompts.
- Enhanced the Edit / Preferences dialog.
- At first start, a log-file is now automatically created. If it
  gets larger than a megabyte, then it is deleted to start over.
- Fixed bug writing pattern-dump files from event editor.
- Improved modification detection and display in the pattern editor.
- Added the pattern port number to the song summary output.
- Updated alsa.m4 to avoid obsolete AC_TRY_COMPILE warning. Old
  version stored in contrib/scripts.

## [0.99.5] - 2023-05-20

- Greatly enhanced the event editor tab and the events that can
  be view and modified.
- Made port-mapping the default. At first startup the map
  exactly matches the existing ports; the user can edit this setup
  in the 'rc' file or the Preferences dialog.
- Eliminated "missing ctrl" message at first startup.
- Fixed port ID setting in midibus, and adding output flag in
  midi_alsa_info.
- Issue #110 Windows: Fixed compiler errors and added scripting to
  build NSIS-based install without leaving Windows, if desired.
- Internal refactoring to regularize handling of the session/config
  directory between Linux and Windows.
- Fixed portmidi bugs in Linux and Windows, enhanced device naming.
- Showing disabled/unavailable MIDI devices as grayed in various
  dropdowns.
- Rearranged the Seq66 man pages more sensibly.

## [0.99.4] - 2023-04-30

- Issue #3: The scroll wheel is enabled in the piano rolls (only).
- Issue #48: For a new NSM session configuration, disable "JACK"
  port auto-connect.
- Issue #108.  Fixed trying to remove Event tab after deleting it.
- Issue #109.  Fixed the application of channels to the various
  export operations.
- Fixed minor-but-annoying bug in reporting trying map a "null" buss.
- Improved state-appearance of Stop, Pause, and Play buttons.
- Fixed issue opening a non-standard-length pattern in its window.
- Fixed note events not getting linked after recording.
- Fixed drawing of wrap-around notes with linear gradient, and fixed
  handling of note wrap-around when set to false.
- Fixed refresh of Mute and Session tabs when loading a MIDI file.
- Added seqmenu entry for toggling recording of a pattern.
- Added the ability to use the first Text message as "song info".
- Seq66 now prevents opening the event editor if recording is in
  progress. Cannot update event editor live with new events.

## [0.99.3] - 2023-04-19

- Issue #107.  The basic fix is made. Still need to rehabilitate
  the Expand-pattern functionality.
- Issue #40.  Improved NSM handling:
  - Seq66 detects nsmd as the parent process early in startup.
  - Close ("X") button disabled and hidden.  Xcfe4 "close window"
    action works, though, as does response to a SIGTERM from nsmd.
  - Handling "config" subdirectory improved.
  - The --nsm option is now for debugging only, simulating running
    under NSM.
- Automation fixes:
  - Fixed processing grid keystrokes twice.
  - Renamed record-mode and grid-model control labels.
  - Fixed accident disabling of grid-mode controls.
  - Making MIDI control-out handling more reasonable.
  - Added some LaunchPad Mini macros.
- Added reading/writing/displaying Meta text events such as Text
  and Cue Point.
- Fixed broken "recent-files" features (by forcing 'rc' save).
- Improvements made to playlist handling. It wasn't displaying
  the BPM of the next tune.  Still have issue with the BPM spinbox
  not causing a file modification. Editing the BPM works.
- Improvements and important fixes to mute-group and its MIDI
  control still in progress.
- Fixed the daemonization and log-file functionality.
- Revisited the recmutex implementation.
- Weird error where ALSA not found! We now avoid a crash, but
  qseq66 currently exits with only console messages.

## [0.99.2] - 2023-03-04

- Issue #103.  Some improvements to pattern loop-count.
- Pull request #106. User phuel added checkmarks for active buss and
  channel in grid-slot menu.
- Fixed background sequence not displaying when running with
  linear-gradient brush.
- Fixes to brushes and making the linear gradient (notes and triggers)
  a default run-time option.  See the 'palette' file.
- Other minor fixes and documentation updates, including the manual,
  as per issue #104.

## [0.99.1] - 2022-11-27

- Issue #44. Revisited to fix related additional issues. Can now
  toggle a pattern's song record in perfnames. Record button:
  Ctrl disables snap, Shift enables record at playback start.
  Still minor issues.
- Issue #93. Revisited to fix related open pattern-editor issues.
- Issue #100. Partly mitigated. Added a custom ringbuffer for MIDI
  message objects to replace JACK's ringbuffer. Adapted work from
  the ttymidi.c module.  Also added configuration to
  calculate the sample offset.
- Various fixes:
  - Fixed partial breakage of pattern-merge function.
  - Fixed odd breakage of ALSA playback in release mode.
  - Fixed Stop button when another Master has started playback.
  - Shift-click on Stop button rewinds JACK transport when running
    as JACK Slave.
  - Display of some JACK server settings in Edit / Preferences.
  - Fixed handling of Ctrl vs non-Ctrl zoom keys in perfroll.
  - The pernames panel now matches the layout of a grid button
    better.  Other cosmetic changes.
  - Event-dump now prompts for a text-file name.
- Added linear-gradient compile-time option (seq_features.h) for
  displaying notes and triggers. Enabled by default, edit to disable.
  Does not seem to add noticeable overhead.

## [0.99.0] - 2022-09-03

- Issue #44. Record live sequence changes functionality beefed up
  to handle recording without snapping.
- Issue #54. Updated the ax_have_qt_min.m4 file to detect
  qmake-qt5, etc.
- Issue #78 revisited. Pattern-box sizes would become 0 and the
  progress boxes disappear. Now the 'usr' show option is boolean
  ("pattern-boxes-shown", default = true), and the sizes are kept
  within reasonable limits.  Also added a "--locale" option so that
  the user can, for example, set the Seq66 global locale to
  "en_US.UTF-8".
- Issue #82 allows buttons and fields to expand better.
  Fixed for main window and the song & pattern editors only.
- Issue #89 fixed. The MIDI control display not quite reflecting the
  status of each pattern, especially during queuing.
- Issue #90 improvements. Save was not always enabled. Surely some
  issues remain.  Also, in some cases there is no way to "unmodify".
- Issue #93 fixed. The window of a deleted pattern now closes.
- Issue #94. Long song in song editor could not be scrolled to the
  right.  Added more padding and a button to expand the grid when
  when desired. For the pattern editor, the workaround is to increase
  the "length" in the pattern editor.
- Issue #97. Investigate/resolve differences from Seq24.
  - Pattern editor fixes.
  - Added paste box when pasting notes, an oversight from the Seq24
    reboot.
  - Added Ctrl-Left/Right to move the progress bar in the pattern
    editor. (Left/Right scrolls the piano roll.)
- Issue #98. Feature requests (metronome and background recording).
  - Added an initial metronome facility and 'rc' configuration.
  - Metronome count-in added.
  - Background automatic recording added.
- Various fixes:
  - Muted pattern slots show a short progress bar, to aid in the
    timing of queuing.
  - Improved the handling of the MIDI 'ctrl' file and control
    states upon a restart.
  - Tightened up pattern arming/disarming processing.
  - Implemented left/right arrow keys to move the selected trigger
    in the song editor. Ctrl moves multiple triggers. Moving a
    trigger past END moves END.
  - Fixed error in painting tempo events in triggers (perfroll).
  - Improved keystroke movement of "L"/"R" markers in song and
    pattern editor time bars.
  - The global time signature is now applied to new patterns.
  - Added a try-catch to showing the locale.
  - Ctrl-Z removes all mouse-painted notes at once (like Seq24).
    Single-note removal is macroed out.
  - Error in parsing "--option sets=RxC" fixed.
  - Improved the handling of grid font sizes re window size.
  - Fixed the response to incoming MIDI Continue.
  - PPQN != 192 : handle snapping when adding notes; bugs in
    perfroll and perftime.
  - Implement clear-events and double-length grid modes.

## [0.98.10] - 2022-07-18 

- Revisited issue #83, improved GUI editing of control/display
  automation.
- Fixes for issue #87: segfault due to mute-group on larger set-sizes,
  inability to modify some usr options in Edit / Preferences, and
  related bugs found during these fixes. Made performer the owner of
  mutegroups.
- Fixes for issue #88: 4/16 pattern not shown/played properly until
  opened in editor.
- Fixed minor issue with port-naming, port-lists.
- Many tweaks to documentation, vim files, midibytes....

## [0.98.9.1] - 2022-06-01

- Added files needed for ./configure.
- Documentation and tutorial updates.

## [0.98.9] - 2022-05-29

- Fixed nasty issue #85 which was recreating the slot buttons, and
  in a different thread, leading to a seqfault.
- Fixed issue: Preference / MIDI Input port check did not change
  Apply state.
- Fixed mute/record/thru state display between live grid and a
  pattern editor.
- Updated/cleaned the tutorial.

## [0.98.8] - 2022-05-23

- Fixed issue #84, now able to build Qt and CLI version in one pass.
  Also fixed out-of-source builds and removed function call tracing.
  Streamlined the bootstrap script; it was always "configuring".
- Changed the Apply button from Edit / Preferences to a Restart
  button.  Further tightening of change detection.
- Moved midibyte/midiboolean functions from strfunctions to midibytes
  and mutegroup. Much header-file cleanup. Do a --full-clean!
- Added Ctrl-Home and Ctrl-End support to the song editor.
- Added an initial HTML tutorial and commands to access it.  Add
  shellexecute module to replace the ill-performing QDesktopServices.
- Important configure.ac/Makefile.am upgrades.

## [0.98.7] - 2022-05-08

- Fixed issue #80 where some MIDI controls were getting recorded.
- Fixed issue #81, adding <stdexcept> to code catching
  std::invalid_argument.
- Fixed issue #83 where parsing 'rc' port lines failed with a
  port name having a trailing space. Also fixed short-port-name
  detection.
- Added a "Pattern Fix" dialog to allow a whole pattern to be shifted,
  quantized, and changed in length all at once. Useful for fixing a
  badly played pattern or scaling the duration.
- Fixed the issue of leftover child windows of qseqeditframe64.
- Removed odd beat-widths from time signature dropdowns.  Can
  still enter odd values manually, but unsupported by MIDI format.
- Refactored drop-down lists to use the settings module.
- Tightend string_to_xxx() functions and replaced the std::stoxxx()
  functions to avoid throwing exceptions.
- Trying to get rolls, time, data, and event panes to line up no
  matter what the Qt theme is. Difficult.
- Tightening the setting/clearing of performer modification re
  sequence changes to reduce unnecessary prompts to save, flag
  modification via the asterisk change marker, and enable/disable the
  File / Save option in the correct way.
- Tightened the saving of WRK and MIDI files.
- Major refactoring to replace seq::pointers with seq::refs in many
  places.
- Updated the bootstrap script to make 'release' the default, and
  fixed the portmidi automake build process for Linux.

## [0.98.6] - 2022-04-09

- Revisited issue #41 to make sure "Quit" is "Hide" under NSM. Also
  fixed issue with the "newtune.midi" default name.
- Fixed a minor bug involving setting input aliases.
- Fixed bug with setting last-used-directory to "".
- Fixed handling of Live/Song mode in performer and in 'rc' saving.
- Fixed stupid seqedit bug for selecting beats/bar.
- Disabling/enabling JACK input and output on the fly in Preferences
  works, as long as they had been enabled at startup.
- Added Preferences options to toggle the double-click edit feature
  and select the Live/Song/Auto mode.  Added Apply/Reset buttons.
- Removed long-unused "rtmidi callback" code and other disabled code.
- Got user-manual screenshots up-to-date.
- Upgraded and fixed file-name splitting and rebuilding.
- Modify flag now set when painting notes in seqroll.
- Improved appearance of Loop/Record/Quantize buttons in main grid.
- Improved modification detection of sequences and main window.
- Refactored global SeqSpecs for better robustness, fewer surprises.
- Added a file-changed check before restarting the application.
- More code/macro cleanup.

## [0.98.5] - 2022-03-07

- Added locking for the event-drawing loops to prevent segfaults.
  Active only when recording; prevents iterator invalidation.
- Added an underrun indicator to the main window.
- The client name ("seq66") is no longer shown, nor saved in the 'rc'
  file. Easier to use multiple Seq66's with the --client-name option.
- Updating Dia diagram, finding and fixing issues and dead code.
- Added global internal check for both portmaps being active.
- Fixed bad slot connection for import_midi_into_session().
- Bad command-line options now cause an exit. This includes JACK
  options when Seq66 is built without JACK support.
- Improve the coherence of JACK-less builds. Some related NSM tweaks.
- Adding JACK access functions for the future. Improved internal
  port initialization code. Removed some non-useful rtmidi code.
- Adding the ability to disable/enable input and output on the fly in
  the MIDI Clock and Input tabs.  Still in progress, though.

## [0.98.4] - 2022-02-12

- Fixed bug in recording-type selector in seqedit. Added a one-shot
  reset option.
- Fixed some metadata problems as per issue #75.
- Fixed an issue with the H:M:S display being changed by changing the
  beat-width, a bug going back to Seq24's JACK transport support.
- MIDI API refactoring for the future; detecting JACK port
  registration.

## [0.98.3.1] - 2022-01-24 

- Revisited issue #45. Doh!
- Cleaned up the Makefiles, fixed minor issues.

## [0.98.3] - 2022-01-23

- Fixed issue #76.  Fixed broken MIDI Start handling. Added setting
  the tempo via a tempo event.  Still thinking about MMC.
- Fixed old bug in showing note events; they were filtered by the
  pattern-configured channel!
- Tweaks to style-sheet handling.
- Fixed misuses of msgprintf(). Other minor bug fixes.
- In a new NSM session, do not load the most-recent MIDI file, even
  if specified in the imported configuration.  Also, no longer do an
  automatic import of the home configuration to the NSM configuration.
  Instead, use the "File / Import / Import Project" menu entry.
  See the user manual for how this works.
- Added a "File / Import / Import Playlist" command.
  See the user manual for how this works.
- Made virtual port names in ALSA more consistent. Also create the
  ports (in JACK, too) even if disabled.  Still experimental.
- Added Preferences item for the BPM Precision setting.
- Added contrib/code/ametro.c to provide ALSA test for MIDI clocking.
- Added GNU -finstrument-functions support, but too problematic.

## [0.98.2] - 2022-01-01 

- Fixed issue #74, where -1 for "no buss-override" was being converted
  to 0.
- Added detection of missing system ports when mapping ports.
- Song duration label is now a button to select time versus measures.
- Removed useless flags for loading keystroke and MIDI controls.
- Avoid applying mute-group 0 if song has triggers and song-mode is
  'auto'.
- Fixes to log-file handling.
- Added "Blank" for disabling keystrokes in the 'ctrl' file.

## [0.98.1] - 2021-12-26

- Work on creating an NSIS installer for a 64-bit Windows build.
- Fixed a stupid segfault bug with the --help option.  Doh!
- Changed some extended automation keys (for grid modes).
- Minor fixes: (1) Set to set 0 when opening a MIDI file; (2) Expand a
  pattern when merging a longer one into it; (3) fixed pattern access
  in sets > 0; (4) fixed an error in string tokenization.
- Fixes for port-mapping and naming; if present, the user sets the
  status of the port-map, which is copied to the matching port.
- Fixes in song-editor set-names display.
- Removed unused module qskeymaps.

## [0.98.0] - 2021-12-11

- Fixed issue #41 "Hide Seq66 on closing window" via a "visibility"
  automation command and by fixing the response to "hide/show"
  messages from NSM. Note that the NSM API permits the "Quit" command
  to exit the application. Also see the comments at issue #64 "NSM: UI
  show up after restarting the app".
- Fixed issue #73 "Compile error because of jack_get_version_string"
  by detecting the presence of this function in configure.ac.
- Truly fixed high CPU usage in Windows version of the condition
  variable "wait".  Replaced pthread implementation with C++'s
  condition_variable.
- Added "MIDI macros" to the 'ctrl' file.  Can send SysEx or other
  messages from a drop-down list; automatic startup and exit messages.
  More to come.
- Added a feature to extract JACK port aliases and show them
  to the user so that the system port can be associated with a named
  device (e.g. "Launchpad-Mini").
- Added api_sysex() overrides, at last.
- Added Preference items for MIDI control I/O.
- Improved the display of the MIDI file-name in title and live grid.
- Improving grid-mode functionality, adding more automation controls,
  in progress.

## [0.97.3] - 2021-11-26

- Added pattern-recording indicator to live-grid slots.
- Replace useless "Record" automation command with a "Loop Mode"
  command to move between normal loop mode in the Live grid to various
  record-toggling modes:  Overdub (merge), Overwrite, Expand, and
  One-shot.
- Also refactored the quantize control to move through states of
- normal, quantize, and tighten.
- Refactored MIDI control for possible future usage of the D1 event
  value.
- Fixes to external live grid handling.
- Fixed the display of loop status changed via MIDI control.
- Fixed and updated the Windows build.  Mitigated high CPU usage
  when not (!) playing; fixed a bug in microsleep() for Windows.

## [0.97.2.1] - 2021-11-12 

- Fixed odd breakage of loop-control hot-keys. Doh!

## [0.97.2] - 2021-11-11

- Issue #57: Increased width of option fields for wider fonts.
- Issue #58: Indicate if NSM is running in Preferences / Sessions and
  disable other session selections at that point.
- Issue #59: Spelling error(s) fixed.
- Issue #60: Added 'rc' option to disable JACK port auto connect in
  normal mode.  Also present in Preferences / JACK.
- Issue #61: Rearranged console output to show the app name, in color.
  Also turns off color if redirected to a file.
- Issue #63: Initial work on rotating numbering of patterns, sets, and
  mutes, so that numbers vary faster by column than by row.
- Issue #64: Fix a bug in optional GUI, testing with Agordejo (NSM).
- Added textfix.qss to make disabled text easier to read in themes.
- Improved the saving/restoring of Edit / Preferences.
- Added option "Bold Grid Slots" to make the progress bar and progress
  border thick, and the slot font bold.
- Added the ability to reload the configuration via a button press
  that restarts the application.
- More streamlining of configuration writing.
- No longer show the grid slot progress bar moving in muted tracks.
- Mute-group names now stored in the 'mutes' file.  Also able to edit
  them in the Mutes tab.  Also fixed botched mutes-in-MIDI-file
  handling.
- Removed dead-code from the event-editor frame.
- Changing behavior of external live frames for more flexibility.

## [0.97.1] - 2021-10-20

- Fixed a bad bug in displaying Notes in the data & event panels in
  the pattern editor, caused by premature ... optimization.
  per issue #61.
- Added working tempo-track code to Edit / Preferences / MIDI Clock.
- Added exponential ramping of Event Panel events to the pattern LFO
  dialog.
- Added the ability to move selected Event Panel events using the
  Left/Right arrow keys.
- Improved the handling of sets and external live grids.
- Updated documentation extensively. Optimized some images.
- Stopped bootstrap --full-clean from removing Makefile.in files.

## [0.97.0] - 2021-10-12

- Added limited vertical zoom to the song editor (performance roll).
  Still has vertical scroll issues.
- Added more Preferences settings, enabled some that were not yet
  implemented.  Upgraded the handling of the configuration files.
  By default, the 'rc' file is always saved, in case ports change.
- Added option "wrap-around" (for notes) to the 'usr' file.
- Added option "lock-main-window" to the 'usr' file to prevent
  resizing the window.
- Added code to show unlinked note events on the seqroll, the "u"
  key to remove them, and the "=" key to relink them.
- Added more build information to --version and Help / Build Info.
- Fixed drawing slot-button borders, drawn with no pattern color now.
- Got auto-scaling of the slot button font working.
- Implemented the Help / About links as per issue #21.
- Added OpenSUSE INSTALL notes from the sivecj/Seq66 fork.
- Improved the display and editing of tempo events, especially in the
  pattern editor. Also tightened handling of status values.
- Can now copy/paste a pattern from one MIDI file to another.
- Fixed minor bug in Import dialog handling.
- Refactoring for SMF 0 reading and export.
- Minor fix to flag changed tune (an asterisk).

## [0.96.3] - 2021-09-10 

- Added ability to modify Note On and Note Off at the same time in the
  event editor. Fixed and updated event::get_rank().
- Fixed output port-map issue with lookup of "FLUID Synth". Removed
  the random ID number; search the port name via containment, not
  equality.
- Usage of the JACK Session API restored, though "deprecated".
  Removed all traces of LASH support. Added a configuration tab
  for allowing session management via JACK or NSM.
- Added an automation control for "save session".

## [0.96.2] - 2021-08-15

- Fixed issue #55, where the MIDI control channel was being stripped
  when using JACK.  Many other channel-handling improvements.
- Fixed a related issue: null (status = 0) control events were sent.
- Fixed a bug in "portmidi" MIDI input handling where only the last
  device events would be processed.
- Improved pause/continue support with JACK transport.
- Fixed 'rc' allow-click-edit feature.
- Made the buss-override settings act more consistently.
- Fixed the drawing of preview keys in virtual keyboard.
- Fixed setting the modify flag when opening existing pattern.
- Added settings interface for the "set mode" of playback.
- Added selection of notes and event by channel.

## [0.96.1] - 2021-08-01

- Restored drag and drop of patterns in the Live frame.
- Added the ability to copy all patterns in one set to another set.
- Fixed song-start-mode handling when "auto" is specified.
- Added "Control" and "Program" (GM) drop-downs in the event editor.
- Now display full path names in the recent file list to distinguish
  files better.  An 'rc' config item.
- Added a few configuration options to Edit / Preferences.
- Added 'usr' options to change the vertical offset of notes in the
  progress-box of each pattern button, and to provide default labeling
  of the piano keys.
- Tweaked the drawing of notes and drum notes.
- More work on set-handling.
- Fixed panic-button disabling Launchpad display output. However,
  if pressed before exit, the lights remain on and there is a slit
  delay in exiting the session (in ALSA; works fine in JACK).

## [0.96.0] - 2021-07-17

- Adding code to control the visibility of the main window; added
  a "Visibility" MIDI control option, and support for the
  "optional-gui" flag of the Non Session Manager.
- Fixed harmonic transposition settings.
- Fixed bug that drew fingerprint at top of button; and another bug
  that disabled showing the pattern if fingerprinting was disabled.
- Can now read MIDI files that are readable, but not writable, and
  disable File / Save as needed.
- Added hjkl arrow keys to seqroll and perfroll. Why? We have a
  Microsoft Arc keyboard with all the arrows on one small button.
- Fixed the Mixolydian mode scale. Oops.
- The pattern editor time, roll, data, and event frames line up.
- Fixed error reading mute-groups; small fixes to configuration files.
- Work on fitting pattern-editor in tab.
- Work on mitigating weird hang in QApplication destructor.

## [0.95.1] - 2021-07-06

- Added 'auto' option to song-start-mode setting.
- Added missing harmonic-transposition option to the pattern editor.
- Fixed issues with some of the file-dialogs.
- Fixed issues with editing keystrokes being passed from the tabbed
  editors to the main window (and the live frame).
- Improved arrow-key handling in seqroll.
- Removed PortMidi Java configuration parsing code.
- Important fixes to NSM sessions.
- Added 'one-shot' option the the 'usr' file record-style setting.
- Improved support for making the user-interface smaller; 4x4 sets.
- Added the "enigmatic" scale.
- Fixes to handling of musical key, scale, and background pattern.
- Finalized the scale-finder code (Ctrl-K in the pattern editor
  piano roll.)
- Updated libtool support, now seq66cli is under 200K in size.
- Removed QtWidget directory from qclocklayout #includes for issue
  #54.  Also added error-message and about to the Qt m4 file.

## [0.95.0] - 2021-06-19

- Updated almost all settings to use "name = variable" convention
  to improve readability.  This will change the format of config-files
  slightly upon exit.
- Fixes made to the sample Launchpad Mini 'ctrl' files.  Also added a
  "Quit" command, especially useful in a headless run.
- Added 8 "Alt" MIDI Control Out values to support special cases
  not covered by the concrete set of control-out values.
- Major cleanup and neatening of header files.
- Minor bugs and regressions fixed along the way.
- Loop-edit key will create a new sequence if slot is empty.
- Patterns empty of playable events no longer show unnecessary
  progress bars.
- The estimated duration of a tune is shown in the Song tab, based
  on pattern lengths and song triggers.

## [0.94.0] - 2021-05-28

- Major improvements to the stability of MIDI control of playlists.
- Added Phrygian scale thanks to user WinkoErades.
- Update the 'rc' file for a simpler specification of JACK MIDI and
  JACK transport.
- Removed the old-style live frame; use themes and style-sheets to
  create the old look if you like it.
- Removed a lot of debugging material of no use now.
- Fixed (mostly) a weird bug causing the application to hang
  on exit when set as JACK Master.  Pretty damn weird.
- Improving support for non-default PPQNs.
- Patterns can now be copied and merged into a new pattern to combine
  (for example) separate percussion tracks.
- Fixed error in playlist::verify() adding an empty list.
- Improving the handling of headless seq66cli; added a "quit"
  automation function for MIDI-only use.
- Fixed some issues with reading Cakewalk WRK files.

## [0.93.2] - 2021-05-14

- Changed the mute-group format inside the MIDI file to use a much
  less disk space (about 3K less).  Can be set in the 'rc' file to
  write the old format.
- Minor tweaks to the transposed-trigger functionality.  Can be set in
  the 'rc' file to write the old format.
- Removed the code for the essentially unused Seqtool application.
- Removed the now unnecessary old-style qseqeditframe.
- Add 'usr' tweaks options to change the size of the live-grid
  progress boxes, or eliminate them completely.
- Refactored keymaps for better progress on issue #47, using native
  key-codes. Added a spreadsheet listing the supported names of the
  keys.  Laid the groundwork for a 'keys' mapping file.
- Removed excess spurious events when Seq66 shuts down under JACK.
- Implemented the control-toggling of "follow JACK transport".
- Fixed a bug in the pattern editor that created unnecessary empty
  screen-sets.
- Further fixes and flexibility for handling mute-groups.
- Fixed the installation of libseq66 and libsession library header
  files in "make install" to preserve their base subdirectories.
  (The other libraries currently do not use base subdirectories.)

## [0.93.1] - 2021-05-03

- Work in progress on issue #47; added a keyboard-layout option to the
  'ctrl' file to disable auto-shift and tweak the internal key-map for
  some keyboards.  Added an "AZERTY" 'ctrl' file to the installation.
- Improved group-learn key control.
- Fixed issue #49, mute-group issues, plus a bug in saving mutes to
  the MIDI file.  Added a couple more flags to the 'mutes' file.
- Fixed issue #50, made the slot text color the same as the label
  color, and provided a "secret" default color that will cause the
  text to match the theme.  This can be overridden by a palette file.
- Fixed issue #51 (show-stopper!), where playback with JACK transport
  enable was extremely erratic on some platforms.
- Add clearing of the performer "play-set" for "File / New" to
  prevent the previous song from being playable. :-D
- Activate usage of (larger) seqedit frame in the "Edit" tab via
  a 'usr' option.  Adapted the size to better fit, but the user still
  needs to increase vertical dimension slightly to see the bottom
  buttons.  Will eventually eliminate the old version of the tabbed
  Edit frame.
- Fixed a bug in drawing notes as a new one is recorded; needed to
  "verify-and-link".
- Added a loop-count for live playback of a pattern.  0 means normal
  infinite looping; 1 means "one-shot"; and higher numbers will work.
  Stored with the pattern in the MIDI file.

## [0.93.0] - 2021-04-16

- Added a transpose value to song editor triggers to support shifting
  patterns automatically during Song play.  Added an 'rc' option to
  save MIDI files using the original triggers.
- Improved the song editor vertical scrollbar, it adjusts to the
  number of actual sets.
- Added the L/R marker feature to the external pattern editor, and
  Song mode is no longer required to use it.  This makes it easier
  to explore a long pattern for extracting to a short pattern loop.
- Added more perfroll snap options, including one to force Seq24
  behavior.
- Make the perf-names now also show the pattern color. They highlight
  as the mouse moves over the pattern rows, useful for long songs.
- Fixed playback of ultra-long patterns due to not sleeping in the
  output loop (forgot to convert milliseconds to microseconds).
- Fixed vertical zoom in the pattern editor.
- Fixed a bad bug in writing Meta and SeqSpec data-lengths greater
  than 127.
- Enhanced the event editor to work with channel-less tracks.
- Added channel and bus menus to the grid-button popup menu.

## [0.92.2] - 2021-03-27

- Added a Qt "style-sheet" configuration it to the 'usr' file. It
  can be used to alter the appearance of the application beyond what
  a palette can do.  A sample 'qss' file is provided.
- Fixed PPQN modification, added user-interface and 'usr'
  configuration to change the default PPQN from 192.
- Fixed many issues with changing the time signature.
- Fixed creation of new configuration files.
- Fixed port-mapping for MIDI output, control, and status display.
- Removed the external set-master; use the set-master tab.
- Tightened meta-events and set-handling.
- More fixes to Song recording; added a Snap button for it.
- Fixed the rendering of the beat indicator and pattern fonts.
- Updated the man pages and the documentation.

## [0.92.1] - 2021-03-07

- Fixed issue #42 by adding scrollbars to I/O lists in Preferences
  when there are many ports on the system; also increased port
  limits to 48 ports.
- Fixed issues with iterating through MIDI events in the
  user-interfaces.
- Big fixes to Song recording. More to do?
- Added an experimental one-shot auto-step step-edit feature for
  recording (for example) drumbeats from MIDI devices.
- Fixed bug in parsing Fluidsynth port names.
- Improved handling of MIDI I/O control of Seq66.  Added more
  automation-display events, more testing.
- Updated documentation, including a ODF spreadsheet for the MIDI
  control configuration of the Launchpad Mini.

## [0.92.0] - 2021-02-13

- Fixed issue #34: "seq66 does not follow jack_transport tempo changes"
- Fixed issues with applying 'usr' buss and instrument names to the
  pattern-editor menus.
- Fixing serious issues with the event editor. Now deletes both
  linked notes.
- Added mute-group-out to show mutegroups on Launchpad Mini buttons.
- Tightened up mute-group handling, configuration file handling,
  play-list handling, and MIDI display device handling.
- Stream-line the format of the 'ctrl' file by removing columns for
  the values of "enabled" and "channel".  Will detect older formats
  and fix them.
- A PDF user manual is now provided in the doc directory, installed
  to /usr/local/share/doc/seq66-0.92 with "make install".

## [0.91.6] - unknown

- Massively updated the Mutes tab.
- More documentation.
- More fixes to the song editor.
- Added more files to the creation setup at the first run of Seq66.

## [0.91.5] - 2021-01-10

- Added vertical zoom to the pattern editor (V keys and buttons).
- Added more control over the coloring of notes.
- Still improving the port-mapper feature.
- Added quotes to file-paths in the 'rc' configuration file.
- Many fixes to seqedit, perfedit.  Way too many to mention them
  all.  Changed the 4/4 and length selections to be editable.
- Getting serious about rewriting the user manual in this project.

## [0.91.4] - unknown

- Improved port naming and provide an option for short or long port
  names.
- Improved safety in NSM sessions.
- Major refactoring the color handling.  Colors have changed!!!

## [0.91.3] - 2020-12-16

- Added check to not apply last mute-group if in Song mode.
- Provisional support for playing multiple sets at once and for
  auto-arming the selected set when loaded.
- Added a configurable number for virtual MIDI input/output ports.
- Provides an option to for multiple-set playback and auto-arming
  of a newly-selected set.
- Fixed bug in string-to-int conversion uncovered by automatic
  mute-group restore.
- Refactoring port naming and I/O lists.
- Minor play-list fixes.

## [0.91.2] - 2020-11-30

- Fix developer bug causing playlists to not load properly.
- Fix crash when 'rc' file specifies empty mutes and ctrl files.

## [0.91.1] - 2020-11-28

- More fixes for mute-group (mutes) handling.
- Ability to save the last-active mute-group for restoring on startup.
- Added a button to toggle insert mode in pattern and song editors.
- Robustness enhancement to NSM support.

## [0.91.0] - 2020-11-21

- Non Session Manager support essentially complete.  The
  refactoring to do this was massive.
- All too many bug fixes and minor improvements.
- Added --copy-dt-needed-entries to qseq66 Makefile.am to fix
  linkage errors that cropped up in debug builds.
- Got the CLI version building, needs a lot of testing.
- Playlist editing from the user-interface much improved.

## [0.90.6] - 2020-09-26

- Fixed issue #19 where recording notes caused a segfault.

## [0.90.5] - 2020-08-15

- More refactoring to improve Windows builds and fix deadlocks and
  playback on a default Windows 10 install.
- Added code to implement Song/Live and JACK Transport key toggles.
- MIDI control improved for control and for status display by
  devices like the Launchpad Mini, using new "ctrl" files.
- Fixes:
  - Fixed a bug using millitime() instead of microtime().
  - Issue #13, data and event/trigger panes not reflecting event
    changes.  Change handling improved in general with more
    performer callbacks.
  - The data pane was some pixels off in the tabbed edit-frame.
  - Fix a lot of issue with using sets and an 8x8 Seq66 grid.
- Improved error-handling and reporting.

## [0.90.4] - unknown

- Some refactoring to improve Windows builds.

## [0.90.3] - 2020-07-05

- Added signal handling (e.g. for nsm-proxy) from user falkTX.
  Used in the CLI and Qt versions to trigger file save and
  application exit.
- Added code to define the engine used and the exact "uname a-" of the
  operating system on which the build was done, for the --version
  option.
- Fixed issue #5 to save/restore note-on resumes and get them
  working in Live mode and Song mode.
- Fixed issues with perfoll and grid-button rendering, synch between
  button and seqedit mute status, growing notes in the seqroll, and
  more.
- Added writing of blank [midi-control-out] section.
- Fixed flickering when muting/unmuting patterns via keystrokes.

## [0.90.2] - unknown

- Lots of code cleanup.
- Added truncation of BPM to precision in "usr" file.
- Fixed at bug in handling running status; backported to Seq64.

## [0.90.1] - 2019-10-20

- A raft of bug fixes and user-interface improvements.
- Many tweaks to try to make the performer and the user-interface even
  faster.

## [0.90.0] - 2019-09-10

- The application and documentation are now (barely) suitable for
  public consumption, after residing on a server (a Toshiba laptop) at
  home for months.

# vim: sw=4 ts=4 wm=15 et ft=markdown<|MERGE_RESOLUTION|>--- conflicted
+++ resolved
@@ -1,4 +1,3 @@
-<<<<<<< HEAD
 NEWS for Seq66 0.99.18
 Chris Ahlstrom
 2015-07-10 to 2025-02-03
@@ -62,19 +61,12 @@
 
 -   The pattern-fix effect check-box for the "Truncate" effect,
     which cannot occur anymore.
-=======
-NEWS for Seq66 0.99.17.1
-Chris Ahlstrom
-2015-07-10 to 2025-01-12
-
-# Change Log
 
 ## [0.99.17.1] - 2025-01-12
 
 ### Fixed
 
 -   Fixed a segfault when clicking an empty pattern on sets 1 and above.
->>>>>>> 781289de
 
 ## [0.99.17] - 2025-01-10
 
