--- conflicted
+++ resolved
@@ -1,14 +1,7 @@
-<<<<<<< HEAD
 # README for Seq66 0.98.4
 
 Chris Ahlstrom
-2015-09-10 to 2022-01-31
-=======
-# README for Seq66 0.98.4]
-
-Chris Ahlstrom
 2015-09-10 to 2022-02-11
->>>>>>> 6c7f77c3
 
 __Seq66__ is a MIDI sequencer and live-looper with a hardware-sampler-like
 grid-pattern interface, sets and playlists for song management,
@@ -89,15 +82,11 @@
 ## Recent Changes
 
     *   Version 0.98.4:
-<<<<<<< HEAD
-        *   Fixed stupid bug in recording-style selection.
-=======
         *   Fixed bug in recording-type selector in seqedit. Added a one-shot
             reset option.
         *   Fixed some metadata problems as per issue #75.
         *   MIDI API refactoring for the future; detecting JACK port
             registration.
->>>>>>> 6c7f77c3
     *   Version 0.98.3.1:
         *   Revisited issue #45. Doh!
         *   Cleaned up the Makefiles, fixed minor issues.
