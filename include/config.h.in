--- conflicted
+++ resolved
@@ -1,14 +1,7 @@
 /* include/config.h.in.  Generated from configure.ac by autoheader.  */
 
-<<<<<<< HEAD
-#define VERSION_DATE_SHORT "2022-01-24"
+#define VERSION_DATE_SHORT "2022-01-31"
 #define VERSION "0.98.4"
-=======
-#define VERSION_DATE_SHORT "2022-01-25"
-#define VERSION "0.98.4-portfix"
->>>>>>> a809b25d
-
-
 
 /* "Distro of build" */
 #undef APP_BUILD_ISSUE
